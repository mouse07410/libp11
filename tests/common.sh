--- conflicted
+++ resolved
@@ -83,26 +83,16 @@
 # Check for ldd command
 if command -v ldd >/dev/null 2>&1; then
 	LIBCRYPTO_VER=$(ldd "${MODULE}" | grep 'libcrypto' | awk '{print $1}')
-<<<<<<< HEAD
-else
-	echo "Warning: ldd command not found. Skipping library version detection."
-=======
 elif command -v otool >/dev/null 2>&1; then
 	LIBCRYPTO_VER=$(otool -L "${MODULE}" | grep 'libcrypto' | awk '{print $1}')
 else
 	echo "Warning: Neither ldd nor otool command found. Skipping library version detection."
->>>>>>> e177b3b4
 	LIBCRYPTO_VER="unknown"
 fi
 
 # Check OpenSSL version and library compatibility
-<<<<<<< HEAD
-if [[ "$OPENSSL_VERSION" =~ ^0.* || "$OPENSSL_VERSION" =~ ^1\.0.* ]]; then
-	if [[ "$LIBCRYPTO_VER" == "libcrypto.so.3" ]]; then
-=======
 if [[ "${OPENSSL_VERSION}" =~ ^0.* || "${OPENSSL_VERSION}" =~ ^1\.0.* ]]; then
 	if [[ "${LIBCRYPTO_VER}" == "libcrypto.so.3" ]]; then
->>>>>>> e177b3b4
 		echo -n "Skipping test: Module '${MODULE}' built with '${LIBCRYPTO_VER}'"
 		echo "is incompatible with OpenSSL version '${OPENSSL_VERSION}'."
 		exit 77
