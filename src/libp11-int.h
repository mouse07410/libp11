/* libp11, a simple layer on to of PKCS#11 API
 * Copyright (C) 2005 Olaf Kirch <okir@lst.de>
 *
 *  This library is free software; you can redistribute it and/or
 *  modify it under the terms of the GNU Lesser General Public
 *  License as published by the Free Software Foundation; either
 *  version 2.1 of the License, or (at your option) any later version.
 *
 *  This library is distributed in the hope that it will be useful,
 *  but WITHOUT ANY WARRANTY; without even the implied warranty of
 *  MERCHANTABILITY or FITNESS FOR A PARTICULAR PURPOSE.  See the GNU
 *  Lesser General Public License for more details.
 *
 *  You should have received a copy of the GNU Lesser General Public
 *  License along with this library; if not, write to the Free Software
 *  Foundation, Inc., 59 Temple Place, Suite 330, Boston, MA 02111-1307  USA
 */

#ifndef _LIBP11_INT_H
#define _LIBP11_INT_H

#ifndef _WIN32
#include "config.h"
#endif

#include <openssl/opensslv.h>
#include <openssl/bio.h>
#include <openssl/err.h>
#include <openssl/x509.h>

#define CRYPTOKI_EXPORTS
#include "pkcs11.h"

extern void *C_LoadModule(const char *name, CK_FUNCTION_LIST_PTR_PTR);
extern CK_RV C_UnloadModule(void *module);

#include "libp11.h"
#include "atfork.h"

/* get private implementations of PKCS11 structures */

/*
 * PKCS11_CTX: context for a PKCS11 implementation
 */
typedef struct pkcs11_ctx_private {
	char *name;
	void *libinfo;
	CK_FUNCTION_LIST_PTR method;

	char *init_args;
	unsigned int forkid;
	int lockid;
} PKCS11_CTX_private;
#define PRIVCTX(ctx)		((PKCS11_CTX_private *) ((ctx)->_private))

typedef struct pkcs11_slot_private {
	PKCS11_CTX *parent;
	unsigned char haveSession, loggedIn;
	CK_SLOT_ID id;
	CK_SESSION_HANDLE session;
	unsigned int forkid;
	int prev_rw; /* the rw status the session was open */

	/* options used in last PKCS11_login */
	char *prev_pin;
	int prev_so;

	/* per-slot lock */
	int lockid;
} PKCS11_SLOT_private;
#define PRIVSLOT(slot)		((PKCS11_SLOT_private *) ((slot)->_private))
#define SLOT2CTX(slot)		(PRIVSLOT(slot)->parent)

typedef struct pkcs11_keys {
	int num;
	PKCS11_KEY *keys;
} PKCS11_keys;

typedef struct pkcs11_token_private {
	PKCS11_SLOT *parent;
	PKCS11_keys prv, pub;
	int ncerts;
	PKCS11_CERT *certs;
} PKCS11_TOKEN_private;
#define PRIVTOKEN(token)	((PKCS11_TOKEN_private *) ((token)->_private))
#define TOKEN2SLOT(token)	(PRIVTOKEN(token)->parent)
#define TOKEN2CTX(token)	SLOT2CTX(TOKEN2SLOT(token))

typedef struct pkcs11_key_ops {
	int type; /* EVP_PKEY_xxx */
	EVP_PKEY *(*get_evp_key) (PKCS11_KEY *);
} PKCS11_KEY_ops;

typedef struct pkcs11_key_private {
	PKCS11_TOKEN *parent;
	CK_OBJECT_HANDLE object;
	unsigned char id[255];
	size_t id_len;
	PKCS11_KEY_ops *ops;
	unsigned int forkid;
} PKCS11_KEY_private;
#define PRIVKEY(key)		((PKCS11_KEY_private *) (key)->_private)
#define KEY2SLOT(key)		TOKEN2SLOT(KEY2TOKEN(key))
#define KEY2TOKEN(key)		(PRIVKEY(key)->parent)
#define KEY2CTX(key)		TOKEN2CTX(KEY2TOKEN(key))

typedef struct pkcs11_cert_private {
	PKCS11_TOKEN *parent;
	CK_OBJECT_HANDLE object;
	unsigned char id[255];
	size_t id_len;
} PKCS11_CERT_private;
#define PRIVCERT(cert)		((PKCS11_CERT_private *) (cert)->_private)
#define CERT2SLOT(cert)		TOKEN2SLOT(CERT2TOKEN(cert))
#define CERT2TOKEN(cert)	(PRIVCERT(cert)->parent)
#define CERT2CTX(cert)		TOKEN2CTX(CERT2TOKEN(cert))

/*
 * Mapping Cryptoki error codes to those used internally
 * by this code.
 * Right now, we just map them directly, and make sure
 * that the few genuine messages we use don't clash with
 * PKCS#11
 */
#define pkcs11_map_err(rv)	(rv)

/*
 * Internal functions
 */
#define CRYPTOKI_checkerr(f, rv) \
	do { \
		if (rv) { \
			PKCS11err(f, pkcs11_map_err(rv)); \
			return -1; \
		} \
		ERR_clear_error(); \
	} while (0)
#define CRYPTOKI_call(ctx, func_and_args) \
	PRIVCTX(ctx)->method->func_and_args

/* Memory allocation */
#define PKCS11_DUP(s) \
	pkcs11_strdup((char *) s, sizeof(s))

int pkcs11_get_new_dynlockid();
void pkcs11_destroy_dynlockid(int);

#define pkcs11_w_lock(type)    \
	if(type) CRYPTO_lock(CRYPTO_LOCK|CRYPTO_WRITE,type,__FILE__,__LINE__)
#define pkcs11_w_unlock(type)  \
	if(type) CRYPTO_lock(CRYPTO_UNLOCK|CRYPTO_WRITE,type,__FILE__,__LINE__)
#define pkcs11_r_lock(type)    \
	if(type) CRYPTO_lock(CRYPTO_LOCK|CRYPTO_READ,type,__FILE__,__LINE__)
#define pkcs11_r_unlock(type)  \
	if(type) CRYPTO_lock(CRYPTO_UNLOCK|CRYPTO_READ,type,__FILE__,__LINE__)

extern int pkcs11_enumerate_slots(PKCS11_CTX *, PKCS11_SLOT **, unsigned int *);
extern void pkcs11_release_slot(PKCS11_CTX *, PKCS11_SLOT *slot);

extern void pkcs11_destroy_keys(PKCS11_TOKEN *, unsigned int);
extern void pkcs11_destroy_certs(PKCS11_TOKEN *);
extern char *pkcs11_strdup(char *, size_t);

extern int pkcs11_getattr(PKCS11_TOKEN *, CK_OBJECT_HANDLE,
	unsigned int, void *, size_t);
extern int pkcs11_getattr_s(PKCS11_TOKEN *, CK_OBJECT_HANDLE,
	unsigned int, void *, size_t);
extern int pkcs11_getattr_var(PKCS11_TOKEN *, CK_OBJECT_HANDLE,
	unsigned int, void *, size_t *);
extern int pkcs11_getattr_bn(PKCS11_TOKEN *, CK_OBJECT_HANDLE,
	unsigned int, BIGNUM **);

extern int pkcs11_reload_key(PKCS11_KEY *);

#define key_getattr(key, t, p, s) \
	pkcs11_getattr(KEY2TOKEN((key)), PRIVKEY((key))->object, (t), (p), (s))

#define key_getattr_bn(key, t, bn) \
	pkcs11_getattr_bn(KEY2TOKEN((key)), PRIVKEY((key))->object, (t), (bn))

#define key_getattr_var(key, t, p, s) \
	pkcs11_getattr_var(KEY2TOKEN((key)), PRIVKEY((key))->object, (t), (p), (s))

typedef int (*pkcs11_i2d_fn) (void *, unsigned char **);
extern void pkcs11_addattr(CK_ATTRIBUTE_PTR, int, const void *, size_t);
extern void pkcs11_addattr_int(CK_ATTRIBUTE_PTR, int, unsigned long);
extern void pkcs11_addattr_bool(CK_ATTRIBUTE_PTR, int, int);
extern void pkcs11_addattr_s(CK_ATTRIBUTE_PTR, int, const char *);
extern void pkcs11_addattr_bn(CK_ATTRIBUTE_PTR, int, const BIGNUM *);
extern void pkcs11_addattr_obj(CK_ATTRIBUTE_PTR, int, pkcs11_i2d_fn, void *);
extern void pkcs11_zap_attrs(CK_ATTRIBUTE_PTR, unsigned int);

int pkcs11_reopen_session(PKCS11_SLOT * slot);
int pkcs11_relogin(PKCS11_SLOT * slot);

extern PKCS11_KEY_ops pkcs11_rsa_ops;
extern PKCS11_KEY_ops *pkcs11_ec_ops;

<<<<<<< HEAD
#if OPENSSL_VERSION_NUMBER >= 0x10100002L || defined(BUILD_ECDH_102)
/**
 * @param out returned secret
 * @param outlen length of returned secret
 * @param ecdh_mechanism CKM_ECDH1_DERIVE, CKM_ECDH1_COFACTOR_DERIVE or others in future
 * @param ec_params ptr to CK_ECDH1_DERIVE_PARAMS or in future CK_ECMQV_DERIVE_PARAMS
 * @param outnewkey ptr to CK_OBJECT_HANDLE
 * @param key optional returned private key object
 */

extern int pkcs11_ecdh_derive_internal(unsigned char **out, size_t *out_len,
		const unsigned long ecdh_mechanism,
		const void * ec_params,
		void * outnewkey, /* CK_OBJECT_HANDLE */
		PKCS11_KEY * key);
#endif /* OPENSSL_VERSION_NUMBER >= 0x10100002L || defined(BUILD_ECDH_102) */
=======
/* Internal implementation of current features */

/* Allocate the context */
extern PKCS11_CTX *pkcs11_CTX_new(void);

/* Specify any private PKCS#11 module initialization args, if necessary */
extern void pkcs11_CTX_init_args(PKCS11_CTX * ctx, const char * init_args);

/* Load a PKCS#11 module */
extern int pkcs11_CTX_load(PKCS11_CTX * ctx, const char * ident);

/* Reinitialize a PKCS#11 module (after a fork) */
extern int pkcs11_CTX_reload(PKCS11_CTX * ctx);

/* Unload a PKCS#11 module */
extern void pkcs11_CTX_unload(PKCS11_CTX * ctx);

/* Free a libp11 context */
extern void pkcs11_CTX_free(PKCS11_CTX * ctx);

/* Open a session in RO or RW mode */
extern int pkcs11_open_session(PKCS11_SLOT * slot, int rw, int relogin);

/* Get a list of all slots */
extern int pkcs11_enumerate_slots(PKCS11_CTX * ctx,
			PKCS11_SLOT **slotsp, unsigned int *nslotsp);

/* Get the slot_id from a slot as it is stored in private */
extern unsigned long pkcs11_get_slotid_from_slot(PKCS11_SLOT *slot);

/* Free the list of slots allocated by PKCS11_enumerate_slots() */
extern void pkcs11_release_all_slots(PKCS11_CTX * ctx,
			PKCS11_SLOT *slots, unsigned int nslots);

/* Find the first slot with a token */
extern PKCS11_SLOT *pkcs11_find_token(PKCS11_CTX * ctx,
			PKCS11_SLOT *slots, unsigned int nslots);

/* Check if user is already authenticated to a card */
extern int pkcs11_is_logged_in(PKCS11_SLOT * slot, int so, int * res);

/* Authenticate to the card */
extern int pkcs11_login(PKCS11_SLOT * slot, int so, const char *pin, int relogin);

/* De-authenticate from the card */
extern int pkcs11_logout(PKCS11_SLOT * slot);

/* Get a list of keys associated with this token */
extern int pkcs11_enumerate_keys(PKCS11_TOKEN *token, unsigned int type,
	PKCS11_KEY **keys, unsigned int *nkeys);

/* Get the key type (as EVP_PKEY_XXX) */
extern int pkcs11_get_key_type(PKCS11_KEY *key);

/* Returns a EVP_PKEY object with the private or public key */
extern EVP_PKEY *pkcs11_get_key(PKCS11_KEY *key, int isPrivate);

/* Find the corresponding certificate (if any) */
extern PKCS11_CERT *pkcs11_find_certificate(PKCS11_KEY *key);

/* Find the corresponding key (if any) */
extern PKCS11_KEY *pkcs11_find_key(PKCS11_CERT *cert);

/* Find the corresponding key (if any)  pub <-> priv base on ID */
extern PKCS11_KEY *pkcs11_find_key_from_key(PKCS11_KEY *key);

/* Get a list of all certificates associated with this token */
extern int pkcs11_enumerate_certs(PKCS11_TOKEN *token,
	PKCS11_CERT **certs, unsigned int *ncerts);

/* Initialize a token */
extern int pkcs11_init_token(PKCS11_TOKEN * token, const char *pin,
	const char *label);

/* Initialize the user PIN on a token */
extern int pkcs11_init_pin(PKCS11_TOKEN * token, const char *pin);

/* Change the user PIN on a token */
extern int pkcs11_change_pin(PKCS11_SLOT * slot,
	const char *old_pin, const char *new_pin);

/* Store private key on a token */
extern int pkcs11_store_private_key(PKCS11_TOKEN * token,
	EVP_PKEY * pk, char *label, unsigned char *id, size_t id_len);

/* Store public key on a token */
extern int pkcs11_store_public_key(PKCS11_TOKEN * token,
	EVP_PKEY * pk, char *label, unsigned char *id, size_t id_len);

/* Store certificate on a token */
extern int pkcs11_store_certificate(PKCS11_TOKEN * token, X509 * x509,
		char *label, unsigned char *id, size_t id_len,
		PKCS11_CERT **ret_cert);

/* Access the random number generator */
extern int pkcs11_seed_random(PKCS11_SLOT *, const unsigned char *s, unsigned int s_len);
extern int pkcs11_generate_random(PKCS11_SLOT *, unsigned char *r, unsigned int r_len);

/* Internal implementation of deprecated features */

/* Sign with the EC private key */
extern int pkcs11_ecdsa_sign(
	const unsigned char *m, unsigned int m_len,
	unsigned char *sigret, unsigned int *siglen, PKCS11_KEY * key);

/* Generate and store a private key on the token */
extern int pkcs11_generate_key(PKCS11_TOKEN * token,
	int algorithm, unsigned int bits,
	char *label, unsigned char* id, size_t id_len);

/* Get the RSA key modulus size (in bytes) */
extern int pkcs11_get_key_size(PKCS11_KEY *);

/* Get the RSA key modules as BIGNUM */
extern int pkcs11_get_key_modulus(PKCS11_KEY *, BIGNUM **);

/* Get the RSA key public exponent as BIGNUM */
extern int pkcs11_get_key_exponent(PKCS11_KEY *, BIGNUM **);

/* Sign with the RSA private key */
extern int pkcs11_sign(int type,
	const unsigned char *m, unsigned int m_len,
	unsigned char *sigret, unsigned int *siglen, PKCS11_KEY * key);

/* This function has never been implemented */
extern int pkcs11_verify(int type,
	const unsigned char *m, unsigned int m_len,
	unsigned char *signature, unsigned int siglen, PKCS11_KEY * key);

/* Encrypts data using the private key */
extern int pkcs11_private_encrypt(
	int flen, const unsigned char *from,
	unsigned char *to, PKCS11_KEY * rsa, int padding);

/* Decrypts data using the private key */
extern int pkcs11_private_decrypt(
	int flen, const unsigned char *from,
	unsigned char *to, PKCS11_KEY * key, int padding);
>>>>>>> 352a7003

#endif

/* vim: set noexpandtab: */<|MERGE_RESOLUTION|>--- conflicted
+++ resolved
@@ -196,7 +196,6 @@
 extern PKCS11_KEY_ops pkcs11_rsa_ops;
 extern PKCS11_KEY_ops *pkcs11_ec_ops;
 
-<<<<<<< HEAD
 #if OPENSSL_VERSION_NUMBER >= 0x10100002L || defined(BUILD_ECDH_102)
 /**
  * @param out returned secret
@@ -213,7 +212,7 @@
 		void * outnewkey, /* CK_OBJECT_HANDLE */
 		PKCS11_KEY * key);
 #endif /* OPENSSL_VERSION_NUMBER >= 0x10100002L || defined(BUILD_ECDH_102) */
-=======
+
 /* Internal implementation of current features */
 
 /* Allocate the context */
@@ -352,7 +351,6 @@
 extern int pkcs11_private_decrypt(
 	int flen, const unsigned char *from,
 	unsigned char *to, PKCS11_KEY * key, int padding);
->>>>>>> 352a7003
 
 #endif
 
