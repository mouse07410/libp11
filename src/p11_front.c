--- conflicted
+++ resolved
@@ -379,8 +379,6 @@
 	return pkcs11_generate_random(slot, r, r_len);
 }
 
-<<<<<<< HEAD
-=======
 int PKCS11_set_ui_method(PKCS11_KEY *key, UI_METHOD *ui_method, void *ui_user_data)
 {
 	if (check_key_fork(key) < 0)
@@ -388,7 +386,6 @@
 	return pkcs11_set_ui_method(key, ui_method, ui_user_data);
 }
 
->>>>>>> 1029978e
 /* External interface to the deprecated features */
 
 int PKCS11_generate_key(PKCS11_TOKEN *token,
