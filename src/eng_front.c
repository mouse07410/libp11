--- conflicted
+++ resolved
@@ -127,14 +127,6 @@
 	{0, NULL, NULL, 0}
 };
 
-<<<<<<< HEAD
-=======
-/* Used to hook the EVP_PKEY rsa_pkey_sign */
-extern int (*orig_rsa_pkey_sign)(EVP_PKEY_CTX *ctx,
-			unsigned char *sig, size_t *siglen,
-			const unsigned char *tbs,size_t tbslen);
-
->>>>>>> 0e26d93e
 EVP_PKEY_METHOD *p11eng_evp_pkey_rsa = NULL;
 
 static ENGINE_CTX *get_ctx(ENGINE *engine)
@@ -260,7 +252,6 @@
 	}
 }
 
-<<<<<<< HEAD
 static int p11eng_pkey_meths(ENGINE *e, EVP_PKEY_METHOD **pmeth,
                            const int **nids, int nid)
 {
@@ -282,30 +273,6 @@
 	return 0;
 }
  
-=======
-
-static int p11eng_pkey_meths(ENGINE *e, EVP_PKEY_METHOD **pmeth,
-                           const int **nids, int nid)
-{
-    static int p11eng_pkey_nids[] = {
-        EVP_PKEY_RSA,
-        0
-    };
-    if (!pmeth) {
-        *nids = p11eng_pkey_nids;
-        return 1;
-    }
-
-    if (nid == EVP_PKEY_RSA) {
-        *pmeth = p11eng_evp_pkey_rsa;
-        return 1;
-    }
-
-    *pmeth = NULL;
-    return 0;
-}
-
->>>>>>> 0e26d93e
 static int bind_evp_pkey_methods(ENGINE *e)
 {
 	EVP_PKEY_METHOD *pmeth = NULL;
@@ -317,15 +284,9 @@
 	int (*psign) (EVP_PKEY_CTX *ctx,
 		unsigned char *sig, size_t *siglen,
 		const unsigned char *tbs, size_t tbslen) = NULL;
-<<<<<<< HEAD
 	
 	if (!(orig_evp_pkey_meth_rsa = (EVP_PKEY_METHOD *)EVP_PKEY_meth_find(EVP_PKEY_RSA)) ||
 	!(pmeth = EVP_PKEY_meth_new(EVP_PKEY_RSA, 0)))
-=======
-
-	if (!(orig_evp_pkey_meth_rsa = (EVP_PKEY_METHOD *)EVP_PKEY_meth_find(EVP_PKEY_RSA)) ||
-		!(pmeth = EVP_PKEY_meth_new(EVP_PKEY_RSA, 0)))
->>>>>>> 0e26d93e
 			goto err;
 
 	EVP_PKEY_meth_copy(pmeth, orig_evp_pkey_meth_rsa);
@@ -333,12 +294,6 @@
 
 	if (!psign) /* psign_init may be NULL */
 		goto err;
-<<<<<<< HEAD
- 
-
-	p11eng_evp_pkey_rsa = pmeth;
-	orig_rsa_pkey_sign  = psign;
-=======
 
 	EVP_PKEY_meth_set_sign(pmeth, psign_init, pkcs11_pkey_rsa_sign);
 
@@ -346,21 +301,12 @@
 	orig_rsa_pkey_sign = psign;
 
 	if (!ENGINE_set_pkey_meths(e,p11eng_pkey_meths))
-		goto err;
->>>>>>> 0e26d93e
-
-	if (!ENGINE_set_pkey_meths(e, p11eng_pkey_meths))
 		goto err;
 	
 	return 1;
-<<<<<<< HEAD
 	
 err:
 	fprintf(stderr, "creating custom evp_pkey_rsa failed\n");
-=======
-err:
-	fprintf(stderr, "creating custon evp_pkey_rsa failed\n");
->>>>>>> 0e26d93e
 	return 0;
 }
 
