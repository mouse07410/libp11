--- conflicted
+++ resolved
@@ -195,11 +195,7 @@
 		if (slot->token) {
 			pkcs11_destroy_keys(slot->token, CKO_PRIVATE_KEY);
 			pkcs11_destroy_keys(slot->token, CKO_PUBLIC_KEY);
-<<<<<<< HEAD
-			pkcs11_destroy_certs(slot->token); /* patch by dwmw2 */
-=======
 			pkcs11_destroy_certs(slot->token);
->>>>>>> 8079238a
 		}
 		if (spriv->loggedIn) {
 			/* already logged in, log out first */
@@ -256,11 +252,7 @@
 	if (slot->token) {
 		pkcs11_destroy_keys(slot->token, CKO_PRIVATE_KEY);
 		pkcs11_destroy_keys(slot->token, CKO_PUBLIC_KEY);
-<<<<<<< HEAD
-		pkcs11_destroy_certs(slot->token); /* patch by dwmw2 */
-=======
 		pkcs11_destroy_certs(slot->token);
->>>>>>> 8079238a
 	}
 	if (!spriv->haveSession) {
 		PKCS11err(PKCS11_F_PKCS11_LOGOUT, PKCS11_NO_SESSION);
