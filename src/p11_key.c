--- conflicted
+++ resolved
@@ -347,14 +347,6 @@
 	UI *ui;
 	int rv;
 
-<<<<<<< HEAD
-	memset(pin, 0x00, MAX_PIN_LENGTH);
-	
-	if (!kpriv->always_authenticate)
-		return 0;
-
-=======
->>>>>>> 0f75b4ce
 	/* Handle CKF_PROTECTED_AUTHENTICATION_PATH */
 	if (token->secureLogin) {
 		rv = CRYPTOKI_call(ctx,
@@ -366,14 +358,9 @@
 	ui = UI_new_method(kpriv->ui_method);
 	if (ui == NULL)
 		return PKCS11_UI_FAILED;
-<<<<<<< HEAD
-	UI_set_method(ui, UI_get_default_method());
-	UI_add_user_data(ui, kpriv->ui_user_data);
-=======
 	if (kpriv->ui_user_data != NULL)
 		UI_add_user_data(ui, kpriv->ui_user_data);
 	memset(pin, 0, MAX_PIN_LENGTH+1);
->>>>>>> 0f75b4ce
 	if (!UI_add_input_string(ui, "PKCS#11 key PIN: ",
 			UI_INPUT_FLAG_DEFAULT_PWD, pin, 4, MAX_PIN_LENGTH)) {
 		UI_free(ui);
