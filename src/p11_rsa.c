/* libp11, a simple layer on to of PKCS#11 API
 * Copyright (C) 2005 Olaf Kirch <okir@lst.de>
 * Copyright (C) 2016 Michał Trojnara <Michal.Trojnara@stunnel.org>
 *
 *  This library is free software; you can redistribute it and/or
 *  modify it under the terms of the GNU Lesser General Public
 *  License as published by the Free Software Foundation; either
 *  version 2.1 of the License, or (at your option) any later version.
 *
 *  This library is distributed in the hope that it will be useful,
 *  but WITHOUT ANY WARRANTY; without even the implied warranty of
 *  MERCHANTABILITY or FITNESS FOR A PARTICULAR PURPOSE.  See the GNU
 *  Lesser General Public License for more details.
 *
 *  You should have received a copy of the GNU Lesser General Public
 *  License along with this library; if not, write to the Free Software
 *  Foundation, Inc., 59 Temple Place, Suite 330, Boston, MA 02111-1307  USA
 */

/*
 * This file implements the handling of RSA keys stored on a
 * PKCS11 token
 */

#include "libp11-int.h"
#include <string.h>
#include <openssl/evp.h>
#include <openssl/rsa.h>

static int rsa_ex_index = 0;

#if OPENSSL_VERSION_NUMBER < 0x10100003L
#define EVP_PKEY_get0_RSA(key) ((key)->pkey.rsa)
#endif

static RSA *pkcs11_rsa(PKCS11_KEY *key)
{
	EVP_PKEY *evp_key = pkcs11_get_key(key, key->isPrivate);
	RSA *rsa;
	if (evp_key == NULL)
		return NULL;
	rsa = EVP_PKEY_get0_RSA(evp_key);
	EVP_PKEY_free(evp_key);
	return rsa;
}

/* PKCS#1 v1.5 RSA signature */
/* TODO: remove this function in libp11 0.5.0 */
int pkcs11_sign(int type, const unsigned char *m, unsigned int m_len,
		unsigned char *sigret, unsigned int *siglen, PKCS11_KEY *key)
{
	RSA *rsa = pkcs11_rsa(key);
	if (rsa == NULL)
		return -1;
	return RSA_sign(type, m, m_len, sigret, siglen, rsa);
}

/* Setup PKCS#11 mechanisms for encryption/decryption */
static int pkcs11_mechanism(CK_MECHANISM *mechanism, const int padding)
{
	memset(mechanism, 0, sizeof(CK_MECHANISM));
	switch (padding) {
	case RSA_PKCS1_PADDING:
		mechanism->mechanism = CKM_RSA_PKCS;
		break;
	case RSA_NO_PADDING:
		mechanism->mechanism = CKM_RSA_X_509;
		break;
	case RSA_X931_PADDING:
		mechanism->mechanism = CKM_RSA_X9_31;
		break;
	default:
		fprintf(stderr, "PKCS#11: Unsupported padding type\n");
		return -1;
	}
	return 0;
}

/* RSA private key encryption (also invoked by OpenSSL for signing) */
/* OpenSSL assumes that the output buffer is always big enough */
int pkcs11_private_encrypt(int flen,
		const unsigned char *from, unsigned char *to,
		PKCS11_KEY *key, int padding)
{
	PKCS11_SLOT *slot = KEY2SLOT(key);
	PKCS11_CTX *ctx = KEY2CTX(key);
	PKCS11_KEY_private *kpriv = PRIVKEY(key);
	PKCS11_SLOT_private *spriv = PRIVSLOT(slot);
	CK_MECHANISM mechanism;
	CK_ULONG size;
	int rv;

	size = pkcs11_get_key_size(key);

	if (pkcs11_mechanism(&mechanism, padding) < 0)
		return -1;

	CRYPTO_THREAD_write_lock(PRIVSLOT(slot)->rwlock);
	/* Try signing first, as applications are more likely to use it */
	rv = CRYPTOKI_call(ctx,
		C_SignInit(spriv->session, &mechanism, kpriv->object));
	if (rv == CKR_USER_NOT_LOGGED_IN)
		rv = pkcs11_authenticate(key);
	if (!rv)
		rv = CRYPTOKI_call(ctx,
			C_Sign(spriv->session, (CK_BYTE *)from, flen, to, &size));
	if (rv == CKR_KEY_FUNCTION_NOT_PERMITTED) {
		/* OpenSSL may use it for encryption rather than signing */
		rv = CRYPTOKI_call(ctx,
			C_EncryptInit(spriv->session, &mechanism, kpriv->object));
		if (rv == CKR_USER_NOT_LOGGED_IN)
			rv = pkcs11_authenticate(key);
		if (!rv)
			rv = CRYPTOKI_call(ctx,
				C_Encrypt(spriv->session, (CK_BYTE *)from, flen, to, &size));
	}
	CRYPTO_THREAD_unlock(PRIVSLOT(slot)->rwlock);

	if (rv) {
		PKCS11err(PKCS11_F_PKCS11_RSA_ENCRYPT, pkcs11_map_err(rv));
		return -1;
	}

	return size;
}

/* RSA private key decryption */
int pkcs11_private_decrypt(int flen, const unsigned char *from, unsigned char *to,
		PKCS11_KEY *key, int padding)
{
	PKCS11_SLOT *slot = KEY2SLOT(key);
	PKCS11_CTX *ctx = KEY2CTX(key);
	PKCS11_KEY_private *kpriv = PRIVKEY(key);
	PKCS11_SLOT_private *spriv = PRIVSLOT(slot);
	CK_MECHANISM mechanism;
	CK_ULONG size = flen;
	CK_RV rv;

	if (pkcs11_mechanism(&mechanism, padding) < 0)
		return -1;

	CRYPTO_THREAD_write_lock(PRIVSLOT(slot)->rwlock);
	rv = CRYPTOKI_call(ctx,
		C_DecryptInit(spriv->session, &mechanism, kpriv->object));
	if (rv == CKR_USER_NOT_LOGGED_IN)
		rv = pkcs11_authenticate(key);
	if (!rv)
		rv = CRYPTOKI_call(ctx,
			C_Decrypt(spriv->session, (CK_BYTE *)from, size,
				(CK_BYTE_PTR)to, &size));
	CRYPTO_THREAD_unlock(PRIVSLOT(slot)->rwlock);

	if (rv) {
		PKCS11err(PKCS11_F_PKCS11_RSA_DECRYPT, pkcs11_map_err(rv));
		return -1;
	}

	return size;
}

/* TODO: remove this function in libp11 0.5.0 */
int pkcs11_verify(int type, const unsigned char *m, unsigned int m_len,
		unsigned char *signature, unsigned int siglen, PKCS11_KEY *key)
{
	(void)type;
	(void)m;
	(void)m_len;
	(void)signature;
	(void)siglen;
	(void)key;

	/* PKCS11 calls go here */
	PKCS11err(PKCS11_F_PKCS11_RSA_VERIFY, PKCS11_NOT_SUPPORTED);
	return -1;
}

/*
 * Get RSA key material
 */
static RSA *pkcs11_get_rsa(PKCS11_KEY *key)
{
	RSA *rsa;
	PKCS11_KEY *keys = NULL;
	unsigned int i, count = 0;
	BIGNUM *rsa_n=NULL, *rsa_e=NULL;

	rsa = RSA_new();
	if (rsa == NULL)
		return NULL;

	/* Retrieve the modulus and the public exponent */
	if (key_getattr_bn(key, CKA_MODULUS, &rsa_n) ||
			key_getattr_bn(key, CKA_PUBLIC_EXPONENT, &rsa_e))
		goto failure;
	if (!BN_is_zero(rsa_e)) /* The public exponent was retrieved */
		goto success;
	BN_clear_free(rsa_e);
	rsa_e = NULL;

	/* The public exponent was not found in the private key:
	 * retrieve it from the corresponding public key */
	if (!PKCS11_enumerate_public_keys(KEY2TOKEN(key), &keys, &count)) {
		for(i = 0; i < count; i++) {
			BIGNUM *pubmod;

			if (key_getattr_bn(&keys[i], CKA_MODULUS, &pubmod))
				continue; /* Failed to retrieve the modulus */
			if (BN_cmp(rsa_n, pubmod) == 0) { /* The key was found */
				BN_clear_free(pubmod);
				if (key_getattr_bn(&keys[i], CKA_PUBLIC_EXPONENT, &rsa_e))
					continue; /* Failed to retrieve the public exponent */
				goto success;
			} else {
				BN_clear_free(pubmod);
			}
		}
	}

	/* Last resort: use the most common default */
	rsa_e = BN_new();
	if (rsa_e && BN_set_word(rsa_e, RSA_F4))
		goto success;

failure:
	RSA_free(rsa);
	return NULL;

success:
#if OPENSSL_VERSION_NUMBER >= 0x10100005L
		RSA_set0_key(rsa, rsa_n, rsa_e, NULL);
#else
		rsa->n=rsa_n;
		rsa->e=rsa_e;
#endif
	return rsa;
}

/*
 * Build an EVP_PKEY object
 */
static EVP_PKEY *pkcs11_get_evp_key_rsa(PKCS11_KEY *key)
{
	EVP_PKEY *pk;
	RSA *rsa;

	rsa = pkcs11_get_rsa(key);
	if (rsa == NULL)
		return NULL;
	pk = EVP_PKEY_new();
	if (pk == NULL) {
		RSA_free(rsa);
		return NULL;
	}
	EVP_PKEY_set1_RSA(pk, rsa); /* Also increments the rsa ref count */

	if (key->isPrivate)
		RSA_set_method(rsa, PKCS11_get_rsa_method());
	/* TODO: Retrieve the RSA private key object attributes instead,
	 * unless the key has the "sensitive" attribute set */

#if OPENSSL_VERSION_NUMBER < 0x01010000L
	/* RSA_FLAG_SIGN_VER is no longer needed since OpenSSL 1.1 */
	rsa->flags |= RSA_FLAG_SIGN_VER;
#endif
	RSA_set_ex_data(rsa, rsa_ex_index, key);
	RSA_free(rsa); /* Drops our reference to it */
	return pk;
}

/* TODO: remove this function in libp11 0.5.0 */
int pkcs11_get_key_modulus(PKCS11_KEY *key, BIGNUM **bn)
{
	RSA *rsa = pkcs11_rsa(key);
	const BIGNUM *rsa_n;

	if (rsa == NULL)
		return 0;
#if OPENSSL_VERSION_NUMBER >= 0x10100005L
	RSA_get0_key(rsa, &rsa_n, NULL, NULL);
#else
	rsa_n=rsa->n;
#endif
	*bn = BN_dup(rsa_n);
	return *bn == NULL ? 0 : 1;
}

/* TODO: remove this function in libp11 0.5.0 */
int pkcs11_get_key_exponent(PKCS11_KEY *key, BIGNUM **bn)
{
	RSA *rsa = pkcs11_rsa(key);
	const BIGNUM *rsa_e;

	if (rsa == NULL)
		return 0;
#if OPENSSL_VERSION_NUMBER >= 0x10100005L
	RSA_get0_key(rsa, NULL, &rsa_e, NULL);
#else
	rsa_e=rsa->e;
#endif
	*bn = BN_dup(rsa_e);
	return *bn == NULL ? 0 : 1;
}

/* TODO: make this function static in libp11 0.5.0 */
int pkcs11_get_key_size(PKCS11_KEY *key)
{
	RSA *rsa = pkcs11_rsa(key);
	if (rsa == NULL)
		return 0;
	return RSA_size(rsa);
}

#if OPENSSL_VERSION_NUMBER < 0x10100005L

int (*RSA_meth_get_priv_enc(const RSA_METHOD *meth))
		(int flen, const unsigned char *from,
			unsigned char *to, RSA *rsa, int padding)
{
    return meth->rsa_priv_enc;
}

int (*RSA_meth_get_priv_dec(const RSA_METHOD *meth))
		(int flen, const unsigned char *from,
			unsigned char *to, RSA *rsa, int padding)
{
    return meth->rsa_priv_dec;
}

#endif

static int pkcs11_rsa_priv_dec_method(int flen, const unsigned char *from,
		unsigned char *to, RSA *rsa, int padding)
{
	PKCS11_KEY *key = RSA_get_ex_data(rsa, rsa_ex_index);
	int (*priv_dec) (int flen, const unsigned char *from,
		unsigned char *to, RSA *rsa, int padding);
	if (key == NULL) {
		priv_dec = RSA_meth_get_priv_dec(RSA_get_default_method());
		return priv_dec(flen, from, to, rsa, padding);
	}
	return PKCS11_private_decrypt(flen, from, to, key, padding);
}

static int pkcs11_rsa_priv_enc_method(int flen, const unsigned char *from,
		unsigned char *to, RSA *rsa, int padding)
{
	PKCS11_KEY *key = RSA_get_ex_data(rsa, rsa_ex_index);
	int (*priv_enc) (int flen, const unsigned char *from,
		unsigned char *to, RSA *rsa, int padding);
	if (key == NULL) {
		priv_enc = RSA_meth_get_priv_enc(RSA_get_default_method());
		return priv_enc(flen, from, to, rsa, padding);
	}
	return PKCS11_private_encrypt(flen, from, to, key, padding);
}

static int pkcs11_rsa_free_method(RSA *rsa)
{
	RSA_set_ex_data(rsa, rsa_ex_index, NULL);
	return 1;
}

static void alloc_rsa_ex_index()
{
	if (rsa_ex_index == 0) {
		while (rsa_ex_index == 0) /* Workaround for OpenSSL RT3710 */
			rsa_ex_index = RSA_get_ex_new_index(0, "libp11 rsa",
				NULL, NULL, NULL);
		if (rsa_ex_index < 0)
			rsa_ex_index = 0; /* Fallback to app_data */
	}
}

static void free_rsa_ex_index()
{
	/* CRYPTO_free_ex_index requires OpenSSL version >= 1.1.0-pre1 */
#if OPENSSL_VERSION_NUMBER >= 0x10100001L
	if (rsa_ex_index > 0) {
		CRYPTO_free_ex_index(CRYPTO_EX_INDEX_RSA, rsa_ex_index);
		rsa_ex_index = 0;
	}
#endif
}

#if OPENSSL_VERSION_NUMBER < 0x10100005L

static RSA_METHOD *RSA_meth_dup(const RSA_METHOD *meth)
{
	RSA_METHOD *ret = OPENSSL_malloc(sizeof(RSA_METHOD));
	if (ret == NULL)
		return NULL;
	memcpy(ret, meth, sizeof(RSA_METHOD));
	ret->name = OPENSSL_strdup(meth->name);
	if (ret->name == NULL) {
		OPENSSL_free(ret);
		return NULL;
	}
	return ret;
}

static int RSA_meth_set1_name(RSA_METHOD *meth, const char *name)
{
	char *tmp = OPENSSL_strdup(name);
	if (tmp == NULL)
		return 0;
	OPENSSL_free((char *)meth->name);
	meth->name = tmp;
	return 1;
}

static int RSA_meth_set_flags(RSA_METHOD *meth, int flags)
{
	meth->flags = flags;
	return 1;
}

static int RSA_meth_set_priv_enc(RSA_METHOD *meth,
		int (*priv_enc) (int flen, const unsigned char *from,
		unsigned char *to, RSA *rsa, int padding))
{
	meth->rsa_priv_enc = priv_enc;
	return 1;
}

static int RSA_meth_set_priv_dec(RSA_METHOD *meth,
		int (*priv_dec) (int flen, const unsigned char *from,
		unsigned char *to, RSA *rsa, int padding))
{
	meth->rsa_priv_dec = priv_dec;
	return 1;
}

static int RSA_meth_set_finish(RSA_METHOD *meth, int (*finish)(RSA *rsa))
{
	meth->finish = finish;
	return 1;
}

#endif

/*
 * Overload the default OpenSSL methods for RSA
 */
RSA_METHOD *PKCS11_get_rsa_method(void)
{
	static RSA_METHOD *ops = NULL;

	if (ops == NULL) {
		alloc_rsa_ex_index();
<<<<<<< HEAD
/* Uri's fix */
#if OPENSSL_VERSION_NUMBER >= 0x10100002L
		ops = RSA_meth_dup(RSA_get_default_method());
		RSA_meth_set1_name(ops, "libp11 RSA method");
		RSA_meth_set_flags(ops, 0);
#else /* we're at OpenSSL 1.0.2 or earlier */
		ops = RSA_meth_new("libp11 RSA method", 0);
#endif /* OPENSSL_VERSION_NUMBER points at OpenSSL-1.1.x */
=======
		ops = RSA_meth_dup(RSA_get_default_method());
>>>>>>> b9174f66
		if (ops == NULL)
			return NULL;
		RSA_meth_set1_name(ops, "libp11 RSA method");
		RSA_meth_set_flags(ops, 0);
		RSA_meth_set_priv_enc(ops, pkcs11_rsa_priv_enc_method);
		RSA_meth_set_priv_dec(ops, pkcs11_rsa_priv_dec_method);
		RSA_meth_set_finish(ops, pkcs11_rsa_free_method);
	}
	return ops;
}

/* This function is *not* currently exported */
void PKCS11_rsa_method_free(void)
{
	free_rsa_ex_index();
}

PKCS11_KEY_ops pkcs11_rsa_ops = {
	EVP_PKEY_RSA,
	pkcs11_get_evp_key_rsa
};

/* vim: set noexpandtab: */<|MERGE_RESOLUTION|>--- conflicted
+++ resolved
@@ -447,18 +447,7 @@
 
 	if (ops == NULL) {
 		alloc_rsa_ex_index();
-<<<<<<< HEAD
-/* Uri's fix */
-#if OPENSSL_VERSION_NUMBER >= 0x10100002L
 		ops = RSA_meth_dup(RSA_get_default_method());
-		RSA_meth_set1_name(ops, "libp11 RSA method");
-		RSA_meth_set_flags(ops, 0);
-#else /* we're at OpenSSL 1.0.2 or earlier */
-		ops = RSA_meth_new("libp11 RSA method", 0);
-#endif /* OPENSSL_VERSION_NUMBER points at OpenSSL-1.1.x */
-=======
-		ops = RSA_meth_dup(RSA_get_default_method());
->>>>>>> b9174f66
 		if (ops == NULL)
 			return NULL;
 		RSA_meth_set1_name(ops, "libp11 RSA method");
