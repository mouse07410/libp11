--- conflicted
+++ resolved
@@ -57,11 +57,7 @@
 	{PKCS11_SYMBOL_NOT_FOUND_ERROR, "Symbol not found in PKCS#11 module"},
 	{PKCS11_NOT_SUPPORTED, "Not supported"},
 	{PKCS11_NO_SESSION, "No session open"},
-<<<<<<< HEAD
-	{PKCS11_ALIEN_KEY, "Not a PKCS#11 key"},
-=======
 	{PKCS11_UI_FAILED, "UI request failed"},
->>>>>>> b9d63196
 	{CKR_CANCEL, "Cancel"},
 	{CKR_HOST_MEMORY, "Host memory error"},
 	{CKR_SLOT_ID_INVALID, "Invalid slot ID"},
